--- conflicted
+++ resolved
@@ -160,13 +160,8 @@
         end
       end
 
-<<<<<<< HEAD
       context "that is formatted surprisingly" do
-        let(:text) { "```````\nThis is an @mention!" }
-=======
-      context "that is formatted suprisingly" do
         let(:text) { "```````\nThis is a @mention!" }
->>>>>>> a9421f9e
 
         it "sanitizes the mention" do
           expect(sanitize_links_and_mentions).to eq(
